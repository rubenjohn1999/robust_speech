
import time
import logging
import warnings
warnings.simplefilter('once', RuntimeWarning)
from tqdm import tqdm
import torch
from torch.utils.data import DataLoader
from speechbrain.dataio.dataloader import LoopedLoader
import speechbrain as sb
from speechbrain.utils.distributed import run_on_main
from advertorch.attacks import Attack
<<<<<<< HEAD
=======
from robust_speech.utils import make_batch_from_waveform, transcribe_batch, load_audio
>>>>>>> d71b54ff
import robust_speech as rs

logger = logging.getLogger(__name__)

# Define training procedure
class ASRBrain(sb.Brain):
    """
    Intermediate abstract brain class that specifies some methods for ASR models that can be attacked.
    See sb.Brain for more details.
    """

    def compute_forward(self, batch, stage):
        """Forward pass, to be overridden by sub-classes.

        Arguments
        ---------
        batch : torch.Tensor or tensors
            An element from the dataloader, including inputs for processing.
        stage : Union[sb.Stage, rs.Stage]
            The stage of the experiment: sb.Stage.TRAIN, sb.Stage.VALID, sb.Stage.TEST, rs.Stage.ATTACK

        Returns
        -------
        torch.Tensor or Tensors
            The outputs after all processing is complete.
            Directly passed to ``compute_objectives()``.
            In VALID or TEST stage, this should contain the predicted tokens.
            In ATTACK stage, batch.sig should be in the computation graph (no device change, no .detach())
        """
        raise NotImplementedError

    def compute_objectives(self, predictions, batch, stage, adv=False):
        """Compute loss, to be overridden by sub-classes.

        Arguments
        ---------
        predictions : torch.Tensor or Tensors
            The output tensor or tensors to evaluate.
            Comes directly from ``compute_forward()``.
        batch : torch.Tensor or tensors
            An element from the dataloader, including targets for comparison.
        stage : Union[sb.Stage, rs.Stage]
            The stage of the experiment: sb.Stage.TRAIN, sb.Stage.VALID, sb.Stage.TEST, rs.Stage.ATTACK

        Returns
        -------
        loss : torch.Tensor
            A tensor with the computed loss.
        """
        raise NotImplementedError

    def module_train(self):
        """
        Set PyTorch modules to training mode
        """
        self.modules.train()

    def module_eval(self):
        """
        Set PyTorch modules to eval mode
        """
        self.modules.eval()

    def get_tokens(self,predictions):
        """
        Extract tokens from predictions
        """
        return predictions[-1]

class PredictionEnsemble:
    """
    Iterable of predictions returned by EnsembleASRBrain
    """
    def __init__(self,predictions):
        self.predictions=predictions
    def __iter__(self,i):
        return self.predictions[i]
    def __len__(self):
        return len(self.predictions)

class EnsembleASRBrain(ASRBrain):
    """
    Ensemble of multiple brains.
    This class is used for attacks that compute adversarial noise simultaneously on multiple models.
    """
    def __init__(self,asr_brains, ref_tokens = 0):
        self.asr_brains=asr_brains
        self.ref_tokens=ref_tokens # use this model to return tokens
    @property
    def nmodels(self):
        return len(self.asr_brains)

    def compute_forward(self, batch, stage, model_idx=None):
        # concatenate predictions 
        if model_idx is not None:
            return self.asr_brains[model_idx].compute_forward(batch, stage)
        predictions = [] 
        for ab in self.asr_brains:
            pred = ab.compute_forward(batch, stage)
            predictions.append(pred) 
        return PredictionEnsemble(predictions)

    def get_tokens(self,predictions, all=False, model_idx=None): 
        """
        Extract tokens from predictions.

        :param predictions: model predictions
        :param all: whether to extract all tokens or just one
        :param model_idx: which model to extract tokens from (defaults to self.ref_tokens)
        """
        if isinstance(predictions,PredictionEnsemble):
            assert len(predictions)==self.nmodels
            if all:
                return [self.asr_brains[i].get_tokens(pred) for i,pred in enumerate(predictions)]
            if model_idx is not None:
                return self.asr_brains[model_idx].get_tokens(predictions[model_idx])
            return self.asr_brains[self.ref_tokens].get_tokens(predictions[self.ref_tokens])
        return self.asr_brains[self.ref_tokens].get_tokens(predictions)

    def compute_objectives(self,predictions, batch, stage, average=True, model_idx=None):
        # concatenate of average objectives
        if isinstance(predictions,PredictionEnsemble) or model_idx is None: # many predictions
            assert len(predictions)==self.nmodels
            losses = []
            for i in range(self.nmodels):
                ab = self.asr_brains[i] if model_idx is None else self.asr_brains[model_idx] # one pred per model or n pred per model
                pred = predictions[i] if isinstance(predictions,PredictionEnsemble) else predictions
                loss = ab.compute_objectives(pred, batch, stage)
                losses.append(loss)
            losses = torch.stack(losses,dim=0)
            if average:
                return torch.mean(loss,dim=0)
            return losses
        return self.asr_brains[model_idx].compute_objectives(predictions, batch, stage)

    def __setattr__(self,name,value): # useful to set tokenizer
        if name != "asr_brains" and name != "ref_tokens":
            for brain in self.asr_brains:
                brain.__setattr__(name,value)
        super(AdvASRBrain,self).__setattr__(name,value)

    
class AdvASRBrain(ASRBrain):
    """
    Intermediate abstract class that specifies some methods for ASR models that can be evaluated on attacks or trained adversarially.
    See sb.Brain for more details.

    Arguments
    ---------
    modules : dict of str:torch.nn.Module pairs
        These modules are passed to the optimizer by default if they have
        trainable parameters, and will have ``train()``/``eval()`` called on them.
    opt_class : torch.optim class
        A torch optimizer constructor that has takes only the list of
        parameters (e.g. a lambda or partial function definition). By default,
        this will be passed all modules in ``modules`` at the
        beginning of the ``fit()`` method. This behavior can be changed
        by overriding the ``configure_optimizers()`` method.
    hparams : dict
        Each key:value pair should consist of a string key and a hyperparameter
        that is used within the overridden methods. These will
        be accessible via an ``hparams`` attribute, using "dot" notation:
        e.g., self.hparams.model(x).
    run_opts : dict
        A set of options to change the runtime environment, including

        debug (bool)
            If ``True``, this will only iterate a few batches for all
            datasets, to ensure code runs without crashing.
        debug_batches (int)
            Number of batches to run in debug mode, Default ``2``.
        debug_epochs (int)
            Number of epochs to run in debug mode, Default ``2``.
            If a non-positive number is passed, all epochs are run.
        jit_module_keys (list of str)
            List of keys in ``modules`` that should be jit compiled.
        distributed_backend (str)
            One of ``nccl``, ``gloo``, ``mpi``.
        device (str)
            The location for performing computations.
        auto_mix_prec (bool)
            If ``True``, automatic mixed-precision is used.
            Activate it only with cuda.
        max_grad_norm (float)
            Default implementation of ``fit_batch()`` uses
            ``clip_grad_norm_`` with this value. Default: ``5``.
        nonfinite_patience (int)
            Number of times to ignore non-finite losses before stopping.
            Default: ``3``.
        noprogressbar (bool)
            Whether to turn off progressbar when training. Default: ``False``.
        ckpt_interval_minutes (float)
            Amount of time between saving intra-epoch checkpoints,
            in minutes, default: ``15.0``. If non-positive, these are not saved.

        Typically in a script this comes from ``speechbrain.parse_args``, which
        has different defaults than Brain. If an option is not defined here
        (keep in mind that parse_args will inject some options by default),
        then the option is also searched for in hparams (by key).
    checkpointer : speechbrain.Checkpointer
        By default, this will be used to load checkpoints, and will have the
        optimizer added to continue training if interrupted.
    attacker : Optional[robust_speech.adversarial.attacker.Attacker]
        If not None, this will run attacks on the nested source brain model 
        (which may share its modules with this brain model)
"""
    def __init__(  # noqa: C901
        self,
        modules=None,
        opt_class=None,
        hparams=None,
        run_opts=None,
        checkpointer=None,
        attacker=None
    ):
        ASRBrain.__init__(
            self,
            modules=modules,
            opt_class=opt_class,
            hparams=hparams,
            run_opts=run_opts,
            checkpointer=checkpointer
        )

        self.init_attacker(
            modules=modules,
            opt_class=opt_class,
            hparams=hparams,
            run_opts=run_opts,
            attacker=attacker
        )

    def __setattr__(self,name,value, attacker_brain=True):
        if hasattr(self,"attacker") and self.attacker is not None and name != "attacker" and attacker_brain:
            super(AdvASRBrain,self.attacker.asr_brain).__setattr__(name,value)
        super(AdvASRBrain,self).__setattr__(name,value)

    def init_attacker(
        self, 
        modules=None,
        opt_class=None,
        hparams=None,
        run_opts=None,
        attacker=None
    ):
        """Initialize attacker class
        """
        if isinstance(attacker,Attack): # attacker object already initiated
            self.attacker=attacker
        elif attacker is not None: # attacker class
            brain_to_attack = type(self)(
                modules=modules,
                opt_class=opt_class,
                hparams=hparams,
                run_opts=run_opts,
                checkpointer=None,
                attacker=None
            )
            self.attacker = attacker(brain_to_attack)
        else:
            self.attacker = None

    def compute_forward_adversarial(self, batch, stage):
        """Forward pass applied to an adversarial example.

        The default implementation depends on a few methods being defined
        with a particular behavior:

        * ``compute_forward()``

        Arguments
        ---------
        batch : torch.Tensor or tensors
            An element from the dataloader, including inputs for processing.
        stage : Stage
            The stage of the experiment: Stage.TRAIN, Stage.VALID, Stage.TEST

        Returns
        -------
        torch.Tensor or Tensors
            The outputs after all processing is complete.
            Directly passed to ``compute_objectives()``.
        """
        assert stage != rs.Stage.ATTACK
        wavs = batch.sig[0]
        if self.attacker is not None:
            if stage == sb.Stage.TEST:
                adv_wavs = self.attacker.perturb_and_log(batch)
            else:
                adv_wavs = self.attacker.perturb(batch)
            batch.sig = adv_wavs, batch.sig[1]
        res = self.compute_forward(batch,stage)
        batch.sig = wavs, batch.sig[1]
        del adv_wavs
        return res
    

    def fit_batch(self, batch):
        """Fit one batch, override to do multiple updates.

        The default implementation depends on a few methods being defined
        with a particular behavior:

        * ``compute_forward()``
        * ``compute_objectives()``

        Also depends on having optimizers passed at initialization.

        Arguments
        ---------
        batch : list of torch.Tensors
            Batch of data to use for training. Default implementation assumes
            this batch has two elements: inputs and targets.

        Returns
        -------
        detached loss
        """
        # Managing automatic mixed precision
        if self.auto_mix_prec:
            self.optimizer.zero_grad()
            with torch.cuda.amp.autocast():
                outputs = self.compute_forward(batch, sb.Stage.TRAIN)
                loss = self.compute_objectives(outputs, batch, sb.Stage.TRAIN)
            self.scaler.scale(loss).backward()
            self.scaler.unscale_(self.optimizer)
            if self.check_gradients(loss):
                self.scaler.step(self.optimizer)
            self.scaler.update()
        else:
            outputs = self.compute_forward(batch, sb.Stage.TRAIN)
            loss = self.compute_objectives(outputs, batch, sb.Stage.TRAIN, adv=False)

            # normalize the loss by gradient_accumulation step
            (loss / self.hparams.gradient_accumulation).backward()
            if self.step % self.hparams.gradient_accumulation == 0:
                # gradient clipping & early stop if loss is not fini
                self.check_gradients(loss)
                self.optimizer.step()
                self.optimizer.zero_grad()

            if self.check_gradients(loss):
                self.optimizer.step()
            self.optimizer.zero_grad()

        return loss.detach().cpu()


    def fit_batch_adversarial(self, batch):
        """Fit one batch with an adversarial objective, override to do multiple updates.

        The default implementation depends on a few methods being defined
        with a particular behavior:

        * ``compute_forward()``
        * ``compute_objectives()``

        Also depends on having optimizers passed at initialization.

        This method is currently under testing.

        Arguments
        ---------
        batch : list of torch.Tensors
            Batch of data to use for training. Default implementation assumes
            this batch has two elements: inputs and targets.

        Returns
        -------
        detached loss
        """
        warnings.warn("Adversarial training is currently under development. Use this function at your own discretion.",RuntimeWarning)
        # Managing automatic mixed precision
        if self.auto_mix_prec:
            self.optimizer.zero_grad()
            with torch.cuda.amp.autocast():
                outputs = self.compute_forward_adversarial(batch, sb.Stage.TRAIN)
                loss = self.compute_objectives(outputs, batch, sb.Stage.TRAIN)
            self.scaler.scale(loss).backward()
            self.scaler.unscale_(self.optimizer)
            if self.check_gradients(loss):
                self.scaler.step(self.optimizer)
            self.scaler.update()
        else:
            outputs = self.compute_forward_adversarial(batch, sb.Stage.TRAIN)
            loss = self.compute_objectives(outputs, batch, sb.Stage.TRAIN, adv=True)

            # normalize the loss by gradient_accumulation step
            (loss / self.hparams.gradient_accumulation).backward()
            if self.step % self.hparams.gradient_accumulation == 0:
                # gradient clipping & early stop if loss is not fini
                self.check_gradients(loss)
                self.optimizer.step()
                self.optimizer.zero_grad()

            if self.check_gradients(loss):
                self.optimizer.step()
            self.optimizer.zero_grad()

        return loss.detach().cpu()

<<<<<<< HEAD
    def evaluate_batch_adversarial(self, batch, stage):
        """Evaluate one batch on adversarial examples.
=======
    def evaluate_batch(self, batch, stage):
        """Computations needed for validation/test batches"""
        predictions = self.compute_forward(batch, stage=stage)
        with torch.no_grad():
            loss = self.compute_objectives(predictions, batch, stage=stage, adv=False)
        return loss.detach()
>>>>>>> d71b54ff

        The default implementation depends on two methods being defined
        with a particular behavior:

        * ``compute_forward()``
        * ``compute_objectives()``

        Arguments
        ---------
        batch : list of torch.Tensors
            Batch of data to use for evaluation. Default implementation assumes
            this batch has two elements: inputs and targets.
        stage : Stage
            The stage of the experiment: Stage.VALID, Stage.TEST

        Returns
        -------
        detached loss
        """

        predictions = self.compute_forward_adversarial(batch, stage=stage)
        with torch.no_grad():
            loss = self.compute_objectives(predictions, batch, stage=stage, adv=True)
        return loss.detach()

    def fit(
        self,
        epoch_counter,
        train_set,
        valid_set=None,
        progressbar=None,
        train_loader_kwargs={},
        valid_loader_kwargs={},
    ):
        """Iterate epochs and datasets to improve objective.

        Relies on the existence of multiple functions that can (or should) be
        overridden. The following methods are used and expected to have a
        certain behavior:

        * ``fit_batch()``
        * ``evaluate_batch()``
        * ``fit_batch_adversarial()``
        * ``evaluate_batch_adversarial()``
        * ``update_average()``

        If the initialization was done with distributed_count > 0 and the
        distributed_backend is ddp, this will generally handle multiprocess
        logic, like splitting the training data into subsets for each device and
        only saving a checkpoint on the main process.

        Arguments
        ---------
        epoch_counter : iterable
            Each call should return an integer indicating the epoch count.
        train_set : Dataset, DataLoader
            A set of data to use for training. If a Dataset is given, a
            DataLoader is automatically created. If a DataLoader is given, it is
            used directly.
        valid_set : Dataset, DataLoader
            A set of data to use for validation. If a Dataset is given, a
            DataLoader is automatically created. If a DataLoader is given, it is
            used directly.
        train_loader_kwargs : dict
            Kwargs passed to `make_dataloader()` for making the train_loader
            (if train_set is a Dataset, not DataLoader).
            E.G. batch_size, num_workers.
            DataLoader kwargs are all valid.
        valid_loader_kwargs : dict
            Kwargs passed to `make_dataloader()` for making the valid_loader
            (if valid_set is a Dataset, not DataLoader).
            E.g., batch_size, num_workers.
            DataLoader kwargs are all valid.
        progressbar : bool
            Whether to display the progress of each epoch in a progressbar.
        """

        if not (
            isinstance(train_set, DataLoader)
            or isinstance(train_set, LoopedLoader)
        ):
            train_set = self.make_dataloader(
                train_set, stage=sb.Stage.TRAIN, **train_loader_kwargs
            )
        if valid_set is not None and not (
            isinstance(valid_set, DataLoader)
            or isinstance(valid_set, LoopedLoader)
        ):
            valid_set = self.make_dataloader(
                valid_set,
                stage=sb.Stage.VALID,
                ckpt_prefix=None,
                **valid_loader_kwargs,
            )

        self.on_fit_start()

        if progressbar is None:
            progressbar = not self.noprogressbar

        # Iterate epochs
        for epoch in epoch_counter:
            # Training stage
            self.on_stage_start(sb.Stage.TRAIN, epoch)
            self.modules.train()

            # Reset nonfinite count to 0 each epoch
            self.nonfinite_count = 0

            if self.train_sampler is not None and hasattr(
                self.train_sampler, "set_epoch"
            ):
                self.train_sampler.set_epoch(epoch)

            # Time since last intra-epoch checkpoint
            last_ckpt_time = time.time()

            # Only show progressbar if requested and main_process
            enable = progressbar and sb.utils.distributed.if_main_process()
            with tqdm(
                train_set,
                initial=self.step,
                dynamic_ncols=True,
                disable=not enable,
            ) as t:
                for batch in t:
                    self.step += 1
                    if self.attacker is not None:
                        loss = self.fit_batch_adversarial(batch)
                    else:
                        loss = self.fit_batch(batch)
                    self.avg_train_loss = self.update_average(
                        loss, self.avg_train_loss
                    )
                    if self.attacker is not None:
                        t.set_postfix(adv_train_loss=self.avg_train_loss)
                    else:
                        t.set_postfix(train_loss=self.avg_train_loss)

                    # Debug mode only runs a few batches
                    if self.debug and self.step == self.debug_batches:
                        break

                    if (
                        self.checkpointer is not None
                        and self.ckpt_interval_minutes > 0
                        and time.time() - last_ckpt_time
                        >= self.ckpt_interval_minutes * 60.0
                    ):
                        # This should not use run_on_main, because that
                        # includes a DDP barrier. That eventually leads to a
                        # crash when the processes'
                        # time.time() - last_ckpt_time differ and some
                        # processes enter this block while others don't,
                        # missing the barrier.
                        if sb.utils.distributed.if_main_process():
                            self._save_intra_epoch_ckpt()
                        last_ckpt_time = time.time()

            # Run train "on_stage_end" on all processes
            self.on_stage_end(sb.Stage.TRAIN, self.avg_train_loss, epoch)
            self.avg_train_loss = 0.0
            self.step = 0

            # Validation stage
            if valid_set is not None:
                self.on_stage_start(sb.Stage.VALID, epoch)
                self.modules.eval()
                avg_valid_loss = 0.0
                avg_valid_adv_loss = None
                if self.attacker is not None:
                    avg_valid_adv_loss = 0.0
                for batch in tqdm(
                    valid_set, dynamic_ncols=True, disable=not enable
                ):
                    self.step += 1
                    loss = self.evaluate_batch(batch, stage=sb.Stage.VALID)
                    avg_valid_loss = self.update_average(
                        loss, avg_valid_loss
                    )
                    if self.attacker is not None:
                        adv_loss = self.evaluate_batch_adversarial(batch, stage=sb.Stage.VALID)
                        avg_valid_adv_loss = self.update_average(
                            adv_loss, avg_valid_adv_loss
                        )

                    # Debug mode only runs a few batches
                    if self.debug and self.step == self.debug_batches:
                        break

                # Only run validation "on_stage_end" on main process
                self.step = 0
                run_on_main(
                    self.on_stage_end,
                    args=[sb.Stage.VALID, avg_valid_loss, epoch],
                    kwargs={"stage_adv_loss":avg_valid_adv_loss}
                )

            # Debug mode only runs a few epochs
            if (
                self.debug
                and epoch == self.debug_epochs
            ):
                break

    def evaluate(
        self,
        test_set,
        max_key=None,
        min_key=None,
        progressbar=None,
        test_loader_kwargs={},
        save_audio_path = None,
        sample_rate = 16000
    ):
        """Iterate test_set and evaluate brain performance. By default, loads
        the best-performing checkpoint (as recorded using the checkpointer).

        Arguments
        ---------
        test_set : Dataset, DataLoader
            If a DataLoader is given, it is iterated directly. Otherwise passed
            to ``self.make_dataloader()``.
        max_key : str
            Key to use for finding best checkpoint, passed to
            ``on_evaluate_start()``.
        min_key : str
            Key to use for finding best checkpoint, passed to
            ``on_evaluate_start()``.
        progressbar : bool
            Whether to display the progress in a progressbar.
        test_loader_kwargs : dict
            Kwargs passed to ``make_dataloader()`` if ``test_set`` is not a
            DataLoader. NOTE: ``loader_kwargs["ckpt_prefix"]`` gets
            automatically overwritten to ``None`` (so that the test DataLoader
            is not added to the checkpointer).

        Returns
        -------
        average test loss
        """
        if progressbar is None:
            progressbar = not self.noprogressbar

        if not (
            isinstance(test_set, DataLoader)
            or isinstance(test_set, LoopedLoader)
        ):
            test_loader_kwargs["ckpt_prefix"] = None
            test_set = self.make_dataloader(
                test_set, sb.Stage.TEST, **test_loader_kwargs
            )
        self.on_evaluate_start(max_key=max_key, min_key=min_key)
        self.on_stage_start(sb.Stage.TEST, epoch=None)
        self.modules.eval()
        avg_test_loss = 0.0
        avg_test_adv_loss = None
        if self.attacker is not None:
            avg_test_adv_loss = 0.0
            self.attacker.on_evaluation_start(save_audio_path=save_audio_path)

        for batch in tqdm(
            test_set, dynamic_ncols=True, disable=not progressbar
        ):
            self.step += 1
            loss = self.evaluate_batch(batch, stage=sb.Stage.TEST)
            avg_test_loss = self.update_average(loss, avg_test_loss)

            if self.attacker is not None:
                adv_loss = self.evaluate_batch_adversarial(batch, stage=sb.Stage.TEST)
                avg_test_adv_loss = self.update_average(adv_loss, avg_test_adv_loss)

            # Debug mode only runs a few batches
            if self.debug and self.step == self.debug_batches:
                break

            # Only run evaluation "on_stage_end" on main process
        run_on_main(
            self.on_stage_end, args=[sb.Stage.TEST, avg_test_loss, None],
                kwargs={"stage_adv_loss":avg_test_adv_loss}
        )
        self.step = 0
        self.on_evaluate_end()
        return avg_test_loss

    
    def on_stage_start(self, stage, epoch):
        """Gets called when a stage starts.

        Useful for defining class variables used during the stage.

        Arguments
        ---------
        stage : Stage
            The stage of the experiment: Stage.TRAIN, Stage.VALID, Stage.TEST
        epoch : int
            The current epoch count.
        """
        if stage != sb.Stage.TRAIN:
            self.cer_metric = self.hparams.cer_computer()
            self.wer_metric = self.hparams.error_rate_computer()
            self.adv_cer_metric = self.hparams.cer_computer()
            self.adv_wer_metric = self.hparams.error_rate_computer()

    def on_stage_end(self, stage, stage_loss, epoch, stage_adv_loss=None):
        """Gets called at the end of a stage.

        Useful for computing stage statistics, saving checkpoints, etc.

        Arguments
        ---------
        stage : Stage
            The stage of the experiment: Stage.TRAIN, Stage.VALID, Stage.TEST
        stage_loss : float
            The average loss over the completed stage.
        epoch : int
            The current epoch count.
        stage_adv_loss : Optional[float]
            The average adversarial loss over the completed stage, if available.
        """
        # Compute/store important stats
        stage_stats = {"loss": stage_loss}
        if stage_adv_loss is not None:
            stage_stats["adv_loss"] = stage_adv_loss
        if stage == sb.Stage.TRAIN:
            self.train_stats = stage_stats
        else:
            stage_stats["CER"] = self.cer_metric.summarize("error_rate")
            stage_stats["WER"] = self.wer_metric.summarize("error_rate")
            if stage_adv_loss is not None:
                stage_stats["adv CER"] = self.adv_cer_metric.summarize("error_rate")
                stage_stats["adv WER"] = self.adv_wer_metric.summarize("error_rate")

        # Perform end-of-iteration things, like annealing, logging, etc.
        if stage == sb.Stage.VALID:
            old_lr, new_lr = self.hparams.lr_annealing(stage_stats["WER"])
            sb.nnet.schedulers.update_learning_rate(self.optimizer, new_lr)
            self.hparams.train_logger.log_stats(
                stats_meta={"epoch": epoch, "lr": old_lr},
                train_stats=self.train_stats,
                valid_stats=stage_stats,
            )
            self.checkpointer.save_and_keep_only(
                meta={"WER": stage_stats["WER"]}, min_keys=["WER"],
            )
        elif stage == sb.Stage.TEST:
            self.hparams.train_logger.log_stats(
                stats_meta={"Epoch loaded": self.hparams.epoch_counter.current},
                test_stats=stage_stats,
            )
            with open(self.hparams.wer_file, "w") as w:
                self.wer_metric.write_stats(w)

    def on_evaluate_start(self, max_key=None, min_key=None):
        super().on_evaluate_start(max_key=max_key,min_key=min_key)
        if self.attacker is not None:
            self.attacker.on_evaluation_start()
    def on_evaluate_end(self):
        if self.attacker is not None:
            self.attacker.on_evaluation_end(self.hparams.train_logger)<|MERGE_RESOLUTION|>--- conflicted
+++ resolved
@@ -1,788 +1,775 @@
-
-import time
-import logging
-import warnings
-warnings.simplefilter('once', RuntimeWarning)
-from tqdm import tqdm
-import torch
-from torch.utils.data import DataLoader
-from speechbrain.dataio.dataloader import LoopedLoader
-import speechbrain as sb
-from speechbrain.utils.distributed import run_on_main
-from advertorch.attacks import Attack
-<<<<<<< HEAD
-=======
-from robust_speech.utils import make_batch_from_waveform, transcribe_batch, load_audio
->>>>>>> d71b54ff
-import robust_speech as rs
-
-logger = logging.getLogger(__name__)
-
-# Define training procedure
-class ASRBrain(sb.Brain):
-    """
-    Intermediate abstract brain class that specifies some methods for ASR models that can be attacked.
-    See sb.Brain for more details.
-    """
-
-    def compute_forward(self, batch, stage):
-        """Forward pass, to be overridden by sub-classes.
-
-        Arguments
-        ---------
-        batch : torch.Tensor or tensors
-            An element from the dataloader, including inputs for processing.
-        stage : Union[sb.Stage, rs.Stage]
-            The stage of the experiment: sb.Stage.TRAIN, sb.Stage.VALID, sb.Stage.TEST, rs.Stage.ATTACK
-
-        Returns
-        -------
-        torch.Tensor or Tensors
-            The outputs after all processing is complete.
-            Directly passed to ``compute_objectives()``.
-            In VALID or TEST stage, this should contain the predicted tokens.
-            In ATTACK stage, batch.sig should be in the computation graph (no device change, no .detach())
-        """
-        raise NotImplementedError
-
-    def compute_objectives(self, predictions, batch, stage, adv=False):
-        """Compute loss, to be overridden by sub-classes.
-
-        Arguments
-        ---------
-        predictions : torch.Tensor or Tensors
-            The output tensor or tensors to evaluate.
-            Comes directly from ``compute_forward()``.
-        batch : torch.Tensor or tensors
-            An element from the dataloader, including targets for comparison.
-        stage : Union[sb.Stage, rs.Stage]
-            The stage of the experiment: sb.Stage.TRAIN, sb.Stage.VALID, sb.Stage.TEST, rs.Stage.ATTACK
-
-        Returns
-        -------
-        loss : torch.Tensor
-            A tensor with the computed loss.
-        """
-        raise NotImplementedError
-
-    def module_train(self):
-        """
-        Set PyTorch modules to training mode
-        """
-        self.modules.train()
-
-    def module_eval(self):
-        """
-        Set PyTorch modules to eval mode
-        """
-        self.modules.eval()
-
-    def get_tokens(self,predictions):
-        """
-        Extract tokens from predictions
-        """
-        return predictions[-1]
-
-class PredictionEnsemble:
-    """
-    Iterable of predictions returned by EnsembleASRBrain
-    """
-    def __init__(self,predictions):
-        self.predictions=predictions
-    def __iter__(self,i):
-        return self.predictions[i]
-    def __len__(self):
-        return len(self.predictions)
-
-class EnsembleASRBrain(ASRBrain):
-    """
-    Ensemble of multiple brains.
-    This class is used for attacks that compute adversarial noise simultaneously on multiple models.
-    """
-    def __init__(self,asr_brains, ref_tokens = 0):
-        self.asr_brains=asr_brains
-        self.ref_tokens=ref_tokens # use this model to return tokens
-    @property
-    def nmodels(self):
-        return len(self.asr_brains)
-
-    def compute_forward(self, batch, stage, model_idx=None):
-        # concatenate predictions 
-        if model_idx is not None:
-            return self.asr_brains[model_idx].compute_forward(batch, stage)
-        predictions = [] 
-        for ab in self.asr_brains:
-            pred = ab.compute_forward(batch, stage)
-            predictions.append(pred) 
-        return PredictionEnsemble(predictions)
-
-    def get_tokens(self,predictions, all=False, model_idx=None): 
-        """
-        Extract tokens from predictions.
-
-        :param predictions: model predictions
-        :param all: whether to extract all tokens or just one
-        :param model_idx: which model to extract tokens from (defaults to self.ref_tokens)
-        """
-        if isinstance(predictions,PredictionEnsemble):
-            assert len(predictions)==self.nmodels
-            if all:
-                return [self.asr_brains[i].get_tokens(pred) for i,pred in enumerate(predictions)]
-            if model_idx is not None:
-                return self.asr_brains[model_idx].get_tokens(predictions[model_idx])
-            return self.asr_brains[self.ref_tokens].get_tokens(predictions[self.ref_tokens])
-        return self.asr_brains[self.ref_tokens].get_tokens(predictions)
-
-    def compute_objectives(self,predictions, batch, stage, average=True, model_idx=None):
-        # concatenate of average objectives
-        if isinstance(predictions,PredictionEnsemble) or model_idx is None: # many predictions
-            assert len(predictions)==self.nmodels
-            losses = []
-            for i in range(self.nmodels):
-                ab = self.asr_brains[i] if model_idx is None else self.asr_brains[model_idx] # one pred per model or n pred per model
-                pred = predictions[i] if isinstance(predictions,PredictionEnsemble) else predictions
-                loss = ab.compute_objectives(pred, batch, stage)
-                losses.append(loss)
-            losses = torch.stack(losses,dim=0)
-            if average:
-                return torch.mean(loss,dim=0)
-            return losses
-        return self.asr_brains[model_idx].compute_objectives(predictions, batch, stage)
-
-    def __setattr__(self,name,value): # useful to set tokenizer
-        if name != "asr_brains" and name != "ref_tokens":
-            for brain in self.asr_brains:
-                brain.__setattr__(name,value)
-        super(AdvASRBrain,self).__setattr__(name,value)
-
-    
-class AdvASRBrain(ASRBrain):
-    """
-    Intermediate abstract class that specifies some methods for ASR models that can be evaluated on attacks or trained adversarially.
-    See sb.Brain for more details.
-
-    Arguments
-    ---------
-    modules : dict of str:torch.nn.Module pairs
-        These modules are passed to the optimizer by default if they have
-        trainable parameters, and will have ``train()``/``eval()`` called on them.
-    opt_class : torch.optim class
-        A torch optimizer constructor that has takes only the list of
-        parameters (e.g. a lambda or partial function definition). By default,
-        this will be passed all modules in ``modules`` at the
-        beginning of the ``fit()`` method. This behavior can be changed
-        by overriding the ``configure_optimizers()`` method.
-    hparams : dict
-        Each key:value pair should consist of a string key and a hyperparameter
-        that is used within the overridden methods. These will
-        be accessible via an ``hparams`` attribute, using "dot" notation:
-        e.g., self.hparams.model(x).
-    run_opts : dict
-        A set of options to change the runtime environment, including
-
-        debug (bool)
-            If ``True``, this will only iterate a few batches for all
-            datasets, to ensure code runs without crashing.
-        debug_batches (int)
-            Number of batches to run in debug mode, Default ``2``.
-        debug_epochs (int)
-            Number of epochs to run in debug mode, Default ``2``.
-            If a non-positive number is passed, all epochs are run.
-        jit_module_keys (list of str)
-            List of keys in ``modules`` that should be jit compiled.
-        distributed_backend (str)
-            One of ``nccl``, ``gloo``, ``mpi``.
-        device (str)
-            The location for performing computations.
-        auto_mix_prec (bool)
-            If ``True``, automatic mixed-precision is used.
-            Activate it only with cuda.
-        max_grad_norm (float)
-            Default implementation of ``fit_batch()`` uses
-            ``clip_grad_norm_`` with this value. Default: ``5``.
-        nonfinite_patience (int)
-            Number of times to ignore non-finite losses before stopping.
-            Default: ``3``.
-        noprogressbar (bool)
-            Whether to turn off progressbar when training. Default: ``False``.
-        ckpt_interval_minutes (float)
-            Amount of time between saving intra-epoch checkpoints,
-            in minutes, default: ``15.0``. If non-positive, these are not saved.
-
-        Typically in a script this comes from ``speechbrain.parse_args``, which
-        has different defaults than Brain. If an option is not defined here
-        (keep in mind that parse_args will inject some options by default),
-        then the option is also searched for in hparams (by key).
-    checkpointer : speechbrain.Checkpointer
-        By default, this will be used to load checkpoints, and will have the
-        optimizer added to continue training if interrupted.
-    attacker : Optional[robust_speech.adversarial.attacker.Attacker]
-        If not None, this will run attacks on the nested source brain model 
-        (which may share its modules with this brain model)
-"""
-    def __init__(  # noqa: C901
-        self,
-        modules=None,
-        opt_class=None,
-        hparams=None,
-        run_opts=None,
-        checkpointer=None,
-        attacker=None
-    ):
-        ASRBrain.__init__(
-            self,
-            modules=modules,
-            opt_class=opt_class,
-            hparams=hparams,
-            run_opts=run_opts,
-            checkpointer=checkpointer
-        )
-
-        self.init_attacker(
-            modules=modules,
-            opt_class=opt_class,
-            hparams=hparams,
-            run_opts=run_opts,
-            attacker=attacker
-        )
-
-    def __setattr__(self,name,value, attacker_brain=True):
-        if hasattr(self,"attacker") and self.attacker is not None and name != "attacker" and attacker_brain:
-            super(AdvASRBrain,self.attacker.asr_brain).__setattr__(name,value)
-        super(AdvASRBrain,self).__setattr__(name,value)
-
-    def init_attacker(
-        self, 
-        modules=None,
-        opt_class=None,
-        hparams=None,
-        run_opts=None,
-        attacker=None
-    ):
-        """Initialize attacker class
-        """
-        if isinstance(attacker,Attack): # attacker object already initiated
-            self.attacker=attacker
-        elif attacker is not None: # attacker class
-            brain_to_attack = type(self)(
-                modules=modules,
-                opt_class=opt_class,
-                hparams=hparams,
-                run_opts=run_opts,
-                checkpointer=None,
-                attacker=None
-            )
-            self.attacker = attacker(brain_to_attack)
-        else:
-            self.attacker = None
-
-    def compute_forward_adversarial(self, batch, stage):
-        """Forward pass applied to an adversarial example.
-
-        The default implementation depends on a few methods being defined
-        with a particular behavior:
-
-        * ``compute_forward()``
-
-        Arguments
-        ---------
-        batch : torch.Tensor or tensors
-            An element from the dataloader, including inputs for processing.
-        stage : Stage
-            The stage of the experiment: Stage.TRAIN, Stage.VALID, Stage.TEST
-
-        Returns
-        -------
-        torch.Tensor or Tensors
-            The outputs after all processing is complete.
-            Directly passed to ``compute_objectives()``.
-        """
-        assert stage != rs.Stage.ATTACK
-        wavs = batch.sig[0]
-        if self.attacker is not None:
-            if stage == sb.Stage.TEST:
-                adv_wavs = self.attacker.perturb_and_log(batch)
-            else:
-                adv_wavs = self.attacker.perturb(batch)
-            batch.sig = adv_wavs, batch.sig[1]
-        res = self.compute_forward(batch,stage)
-        batch.sig = wavs, batch.sig[1]
-        del adv_wavs
-        return res
-    
-
-    def fit_batch(self, batch):
-        """Fit one batch, override to do multiple updates.
-
-        The default implementation depends on a few methods being defined
-        with a particular behavior:
-
-        * ``compute_forward()``
-        * ``compute_objectives()``
-
-        Also depends on having optimizers passed at initialization.
-
-        Arguments
-        ---------
-        batch : list of torch.Tensors
-            Batch of data to use for training. Default implementation assumes
-            this batch has two elements: inputs and targets.
-
-        Returns
-        -------
-        detached loss
-        """
-        # Managing automatic mixed precision
-        if self.auto_mix_prec:
-            self.optimizer.zero_grad()
-            with torch.cuda.amp.autocast():
-                outputs = self.compute_forward(batch, sb.Stage.TRAIN)
-                loss = self.compute_objectives(outputs, batch, sb.Stage.TRAIN)
-            self.scaler.scale(loss).backward()
-            self.scaler.unscale_(self.optimizer)
-            if self.check_gradients(loss):
-                self.scaler.step(self.optimizer)
-            self.scaler.update()
-        else:
-            outputs = self.compute_forward(batch, sb.Stage.TRAIN)
-            loss = self.compute_objectives(outputs, batch, sb.Stage.TRAIN, adv=False)
-
-            # normalize the loss by gradient_accumulation step
-            (loss / self.hparams.gradient_accumulation).backward()
-            if self.step % self.hparams.gradient_accumulation == 0:
-                # gradient clipping & early stop if loss is not fini
-                self.check_gradients(loss)
-                self.optimizer.step()
-                self.optimizer.zero_grad()
-
-            if self.check_gradients(loss):
-                self.optimizer.step()
-            self.optimizer.zero_grad()
-
-        return loss.detach().cpu()
-
-
-    def fit_batch_adversarial(self, batch):
-        """Fit one batch with an adversarial objective, override to do multiple updates.
-
-        The default implementation depends on a few methods being defined
-        with a particular behavior:
-
-        * ``compute_forward()``
-        * ``compute_objectives()``
-
-        Also depends on having optimizers passed at initialization.
-
-        This method is currently under testing.
-
-        Arguments
-        ---------
-        batch : list of torch.Tensors
-            Batch of data to use for training. Default implementation assumes
-            this batch has two elements: inputs and targets.
-
-        Returns
-        -------
-        detached loss
-        """
-        warnings.warn("Adversarial training is currently under development. Use this function at your own discretion.",RuntimeWarning)
-        # Managing automatic mixed precision
-        if self.auto_mix_prec:
-            self.optimizer.zero_grad()
-            with torch.cuda.amp.autocast():
-                outputs = self.compute_forward_adversarial(batch, sb.Stage.TRAIN)
-                loss = self.compute_objectives(outputs, batch, sb.Stage.TRAIN)
-            self.scaler.scale(loss).backward()
-            self.scaler.unscale_(self.optimizer)
-            if self.check_gradients(loss):
-                self.scaler.step(self.optimizer)
-            self.scaler.update()
-        else:
-            outputs = self.compute_forward_adversarial(batch, sb.Stage.TRAIN)
-            loss = self.compute_objectives(outputs, batch, sb.Stage.TRAIN, adv=True)
-
-            # normalize the loss by gradient_accumulation step
-            (loss / self.hparams.gradient_accumulation).backward()
-            if self.step % self.hparams.gradient_accumulation == 0:
-                # gradient clipping & early stop if loss is not fini
-                self.check_gradients(loss)
-                self.optimizer.step()
-                self.optimizer.zero_grad()
-
-            if self.check_gradients(loss):
-                self.optimizer.step()
-            self.optimizer.zero_grad()
-
-        return loss.detach().cpu()
-
-<<<<<<< HEAD
-    def evaluate_batch_adversarial(self, batch, stage):
-        """Evaluate one batch on adversarial examples.
-=======
-    def evaluate_batch(self, batch, stage):
-        """Computations needed for validation/test batches"""
-        predictions = self.compute_forward(batch, stage=stage)
-        with torch.no_grad():
-            loss = self.compute_objectives(predictions, batch, stage=stage, adv=False)
-        return loss.detach()
->>>>>>> d71b54ff
-
-        The default implementation depends on two methods being defined
-        with a particular behavior:
-
-        * ``compute_forward()``
-        * ``compute_objectives()``
-
-        Arguments
-        ---------
-        batch : list of torch.Tensors
-            Batch of data to use for evaluation. Default implementation assumes
-            this batch has two elements: inputs and targets.
-        stage : Stage
-            The stage of the experiment: Stage.VALID, Stage.TEST
-
-        Returns
-        -------
-        detached loss
-        """
-
-        predictions = self.compute_forward_adversarial(batch, stage=stage)
-        with torch.no_grad():
-            loss = self.compute_objectives(predictions, batch, stage=stage, adv=True)
-        return loss.detach()
-
-    def fit(
-        self,
-        epoch_counter,
-        train_set,
-        valid_set=None,
-        progressbar=None,
-        train_loader_kwargs={},
-        valid_loader_kwargs={},
-    ):
-        """Iterate epochs and datasets to improve objective.
-
-        Relies on the existence of multiple functions that can (or should) be
-        overridden. The following methods are used and expected to have a
-        certain behavior:
-
-        * ``fit_batch()``
-        * ``evaluate_batch()``
-        * ``fit_batch_adversarial()``
-        * ``evaluate_batch_adversarial()``
-        * ``update_average()``
-
-        If the initialization was done with distributed_count > 0 and the
-        distributed_backend is ddp, this will generally handle multiprocess
-        logic, like splitting the training data into subsets for each device and
-        only saving a checkpoint on the main process.
-
-        Arguments
-        ---------
-        epoch_counter : iterable
-            Each call should return an integer indicating the epoch count.
-        train_set : Dataset, DataLoader
-            A set of data to use for training. If a Dataset is given, a
-            DataLoader is automatically created. If a DataLoader is given, it is
-            used directly.
-        valid_set : Dataset, DataLoader
-            A set of data to use for validation. If a Dataset is given, a
-            DataLoader is automatically created. If a DataLoader is given, it is
-            used directly.
-        train_loader_kwargs : dict
-            Kwargs passed to `make_dataloader()` for making the train_loader
-            (if train_set is a Dataset, not DataLoader).
-            E.G. batch_size, num_workers.
-            DataLoader kwargs are all valid.
-        valid_loader_kwargs : dict
-            Kwargs passed to `make_dataloader()` for making the valid_loader
-            (if valid_set is a Dataset, not DataLoader).
-            E.g., batch_size, num_workers.
-            DataLoader kwargs are all valid.
-        progressbar : bool
-            Whether to display the progress of each epoch in a progressbar.
-        """
-
-        if not (
-            isinstance(train_set, DataLoader)
-            or isinstance(train_set, LoopedLoader)
-        ):
-            train_set = self.make_dataloader(
-                train_set, stage=sb.Stage.TRAIN, **train_loader_kwargs
-            )
-        if valid_set is not None and not (
-            isinstance(valid_set, DataLoader)
-            or isinstance(valid_set, LoopedLoader)
-        ):
-            valid_set = self.make_dataloader(
-                valid_set,
-                stage=sb.Stage.VALID,
-                ckpt_prefix=None,
-                **valid_loader_kwargs,
-            )
-
-        self.on_fit_start()
-
-        if progressbar is None:
-            progressbar = not self.noprogressbar
-
-        # Iterate epochs
-        for epoch in epoch_counter:
-            # Training stage
-            self.on_stage_start(sb.Stage.TRAIN, epoch)
-            self.modules.train()
-
-            # Reset nonfinite count to 0 each epoch
-            self.nonfinite_count = 0
-
-            if self.train_sampler is not None and hasattr(
-                self.train_sampler, "set_epoch"
-            ):
-                self.train_sampler.set_epoch(epoch)
-
-            # Time since last intra-epoch checkpoint
-            last_ckpt_time = time.time()
-
-            # Only show progressbar if requested and main_process
-            enable = progressbar and sb.utils.distributed.if_main_process()
-            with tqdm(
-                train_set,
-                initial=self.step,
-                dynamic_ncols=True,
-                disable=not enable,
-            ) as t:
-                for batch in t:
-                    self.step += 1
-                    if self.attacker is not None:
-                        loss = self.fit_batch_adversarial(batch)
-                    else:
-                        loss = self.fit_batch(batch)
-                    self.avg_train_loss = self.update_average(
-                        loss, self.avg_train_loss
-                    )
-                    if self.attacker is not None:
-                        t.set_postfix(adv_train_loss=self.avg_train_loss)
-                    else:
-                        t.set_postfix(train_loss=self.avg_train_loss)
-
-                    # Debug mode only runs a few batches
-                    if self.debug and self.step == self.debug_batches:
-                        break
-
-                    if (
-                        self.checkpointer is not None
-                        and self.ckpt_interval_minutes > 0
-                        and time.time() - last_ckpt_time
-                        >= self.ckpt_interval_minutes * 60.0
-                    ):
-                        # This should not use run_on_main, because that
-                        # includes a DDP barrier. That eventually leads to a
-                        # crash when the processes'
-                        # time.time() - last_ckpt_time differ and some
-                        # processes enter this block while others don't,
-                        # missing the barrier.
-                        if sb.utils.distributed.if_main_process():
-                            self._save_intra_epoch_ckpt()
-                        last_ckpt_time = time.time()
-
-            # Run train "on_stage_end" on all processes
-            self.on_stage_end(sb.Stage.TRAIN, self.avg_train_loss, epoch)
-            self.avg_train_loss = 0.0
-            self.step = 0
-
-            # Validation stage
-            if valid_set is not None:
-                self.on_stage_start(sb.Stage.VALID, epoch)
-                self.modules.eval()
-                avg_valid_loss = 0.0
-                avg_valid_adv_loss = None
-                if self.attacker is not None:
-                    avg_valid_adv_loss = 0.0
-                for batch in tqdm(
-                    valid_set, dynamic_ncols=True, disable=not enable
-                ):
-                    self.step += 1
-                    loss = self.evaluate_batch(batch, stage=sb.Stage.VALID)
-                    avg_valid_loss = self.update_average(
-                        loss, avg_valid_loss
-                    )
-                    if self.attacker is not None:
-                        adv_loss = self.evaluate_batch_adversarial(batch, stage=sb.Stage.VALID)
-                        avg_valid_adv_loss = self.update_average(
-                            adv_loss, avg_valid_adv_loss
-                        )
-
-                    # Debug mode only runs a few batches
-                    if self.debug and self.step == self.debug_batches:
-                        break
-
-                # Only run validation "on_stage_end" on main process
-                self.step = 0
-                run_on_main(
-                    self.on_stage_end,
-                    args=[sb.Stage.VALID, avg_valid_loss, epoch],
-                    kwargs={"stage_adv_loss":avg_valid_adv_loss}
-                )
-
-            # Debug mode only runs a few epochs
-            if (
-                self.debug
-                and epoch == self.debug_epochs
-            ):
-                break
-
-    def evaluate(
-        self,
-        test_set,
-        max_key=None,
-        min_key=None,
-        progressbar=None,
-        test_loader_kwargs={},
-        save_audio_path = None,
-        sample_rate = 16000
-    ):
-        """Iterate test_set and evaluate brain performance. By default, loads
-        the best-performing checkpoint (as recorded using the checkpointer).
-
-        Arguments
-        ---------
-        test_set : Dataset, DataLoader
-            If a DataLoader is given, it is iterated directly. Otherwise passed
-            to ``self.make_dataloader()``.
-        max_key : str
-            Key to use for finding best checkpoint, passed to
-            ``on_evaluate_start()``.
-        min_key : str
-            Key to use for finding best checkpoint, passed to
-            ``on_evaluate_start()``.
-        progressbar : bool
-            Whether to display the progress in a progressbar.
-        test_loader_kwargs : dict
-            Kwargs passed to ``make_dataloader()`` if ``test_set`` is not a
-            DataLoader. NOTE: ``loader_kwargs["ckpt_prefix"]`` gets
-            automatically overwritten to ``None`` (so that the test DataLoader
-            is not added to the checkpointer).
-
-        Returns
-        -------
-        average test loss
-        """
-        if progressbar is None:
-            progressbar = not self.noprogressbar
-
-        if not (
-            isinstance(test_set, DataLoader)
-            or isinstance(test_set, LoopedLoader)
-        ):
-            test_loader_kwargs["ckpt_prefix"] = None
-            test_set = self.make_dataloader(
-                test_set, sb.Stage.TEST, **test_loader_kwargs
-            )
-        self.on_evaluate_start(max_key=max_key, min_key=min_key)
-        self.on_stage_start(sb.Stage.TEST, epoch=None)
-        self.modules.eval()
-        avg_test_loss = 0.0
-        avg_test_adv_loss = None
-        if self.attacker is not None:
-            avg_test_adv_loss = 0.0
-            self.attacker.on_evaluation_start(save_audio_path=save_audio_path)
-
-        for batch in tqdm(
-            test_set, dynamic_ncols=True, disable=not progressbar
-        ):
-            self.step += 1
-            loss = self.evaluate_batch(batch, stage=sb.Stage.TEST)
-            avg_test_loss = self.update_average(loss, avg_test_loss)
-
-            if self.attacker is not None:
-                adv_loss = self.evaluate_batch_adversarial(batch, stage=sb.Stage.TEST)
-                avg_test_adv_loss = self.update_average(adv_loss, avg_test_adv_loss)
-
-            # Debug mode only runs a few batches
-            if self.debug and self.step == self.debug_batches:
-                break
-
-            # Only run evaluation "on_stage_end" on main process
-        run_on_main(
-            self.on_stage_end, args=[sb.Stage.TEST, avg_test_loss, None],
-                kwargs={"stage_adv_loss":avg_test_adv_loss}
-        )
-        self.step = 0
-        self.on_evaluate_end()
-        return avg_test_loss
-
-    
-    def on_stage_start(self, stage, epoch):
-        """Gets called when a stage starts.
-
-        Useful for defining class variables used during the stage.
-
-        Arguments
-        ---------
-        stage : Stage
-            The stage of the experiment: Stage.TRAIN, Stage.VALID, Stage.TEST
-        epoch : int
-            The current epoch count.
-        """
-        if stage != sb.Stage.TRAIN:
-            self.cer_metric = self.hparams.cer_computer()
-            self.wer_metric = self.hparams.error_rate_computer()
-            self.adv_cer_metric = self.hparams.cer_computer()
-            self.adv_wer_metric = self.hparams.error_rate_computer()
-
-    def on_stage_end(self, stage, stage_loss, epoch, stage_adv_loss=None):
-        """Gets called at the end of a stage.
-
-        Useful for computing stage statistics, saving checkpoints, etc.
-
-        Arguments
-        ---------
-        stage : Stage
-            The stage of the experiment: Stage.TRAIN, Stage.VALID, Stage.TEST
-        stage_loss : float
-            The average loss over the completed stage.
-        epoch : int
-            The current epoch count.
-        stage_adv_loss : Optional[float]
-            The average adversarial loss over the completed stage, if available.
-        """
-        # Compute/store important stats
-        stage_stats = {"loss": stage_loss}
-        if stage_adv_loss is not None:
-            stage_stats["adv_loss"] = stage_adv_loss
-        if stage == sb.Stage.TRAIN:
-            self.train_stats = stage_stats
-        else:
-            stage_stats["CER"] = self.cer_metric.summarize("error_rate")
-            stage_stats["WER"] = self.wer_metric.summarize("error_rate")
-            if stage_adv_loss is not None:
-                stage_stats["adv CER"] = self.adv_cer_metric.summarize("error_rate")
-                stage_stats["adv WER"] = self.adv_wer_metric.summarize("error_rate")
-
-        # Perform end-of-iteration things, like annealing, logging, etc.
-        if stage == sb.Stage.VALID:
-            old_lr, new_lr = self.hparams.lr_annealing(stage_stats["WER"])
-            sb.nnet.schedulers.update_learning_rate(self.optimizer, new_lr)
-            self.hparams.train_logger.log_stats(
-                stats_meta={"epoch": epoch, "lr": old_lr},
-                train_stats=self.train_stats,
-                valid_stats=stage_stats,
-            )
-            self.checkpointer.save_and_keep_only(
-                meta={"WER": stage_stats["WER"]}, min_keys=["WER"],
-            )
-        elif stage == sb.Stage.TEST:
-            self.hparams.train_logger.log_stats(
-                stats_meta={"Epoch loaded": self.hparams.epoch_counter.current},
-                test_stats=stage_stats,
-            )
-            with open(self.hparams.wer_file, "w") as w:
-                self.wer_metric.write_stats(w)
-
-    def on_evaluate_start(self, max_key=None, min_key=None):
-        super().on_evaluate_start(max_key=max_key,min_key=min_key)
-        if self.attacker is not None:
-            self.attacker.on_evaluation_start()
-    def on_evaluate_end(self):
-        if self.attacker is not None:
+
+import time
+import logging
+import warnings
+warnings.simplefilter('once', RuntimeWarning)
+from tqdm import tqdm
+import torch
+from torch.utils.data import DataLoader
+from speechbrain.dataio.dataloader import LoopedLoader
+import speechbrain as sb
+from speechbrain.utils.distributed import run_on_main
+from advertorch.attacks import Attack
+import robust_speech as rs
+
+logger = logging.getLogger(__name__)
+
+# Define training procedure
+class ASRBrain(sb.Brain):
+    """
+    Intermediate abstract brain class that specifies some methods for ASR models that can be attacked.
+    See sb.Brain for more details.
+    """
+
+    def compute_forward(self, batch, stage):
+        """Forward pass, to be overridden by sub-classes.
+
+        Arguments
+        ---------
+        batch : torch.Tensor or tensors
+            An element from the dataloader, including inputs for processing.
+        stage : Union[sb.Stage, rs.Stage]
+            The stage of the experiment: sb.Stage.TRAIN, sb.Stage.VALID, sb.Stage.TEST, rs.Stage.ATTACK
+
+        Returns
+        -------
+        torch.Tensor or Tensors
+            The outputs after all processing is complete.
+            Directly passed to ``compute_objectives()``.
+            In VALID or TEST stage, this should contain the predicted tokens.
+            In ATTACK stage, batch.sig should be in the computation graph (no device change, no .detach())
+        """
+        raise NotImplementedError
+
+    def compute_objectives(self, predictions, batch, stage, adv=False):
+        """Compute loss, to be overridden by sub-classes.
+
+        Arguments
+        ---------
+        predictions : torch.Tensor or Tensors
+            The output tensor or tensors to evaluate.
+            Comes directly from ``compute_forward()``.
+        batch : torch.Tensor or tensors
+            An element from the dataloader, including targets for comparison.
+        stage : Union[sb.Stage, rs.Stage]
+            The stage of the experiment: sb.Stage.TRAIN, sb.Stage.VALID, sb.Stage.TEST, rs.Stage.ATTACK
+
+        Returns
+        -------
+        loss : torch.Tensor
+            A tensor with the computed loss.
+        """
+        raise NotImplementedError
+
+    def module_train(self):
+        """
+        Set PyTorch modules to training mode
+        """
+        self.modules.train()
+
+    def module_eval(self):
+        """
+        Set PyTorch modules to eval mode
+        """
+        self.modules.eval()
+
+    def get_tokens(self,predictions):
+        """
+        Extract tokens from predictions
+        """
+        return predictions[-1]
+
+class PredictionEnsemble:
+    """
+    Iterable of predictions returned by EnsembleASRBrain
+    """
+    def __init__(self,predictions):
+        self.predictions=predictions
+    def __iter__(self,i):
+        return self.predictions[i]
+    def __len__(self):
+        return len(self.predictions)
+
+class EnsembleASRBrain(ASRBrain):
+    """
+    Ensemble of multiple brains.
+    This class is used for attacks that compute adversarial noise simultaneously on multiple models.
+    """
+    def __init__(self,asr_brains, ref_tokens = 0):
+        self.asr_brains=asr_brains
+        self.ref_tokens=ref_tokens # use this model to return tokens
+    @property
+    def nmodels(self):
+        return len(self.asr_brains)
+
+    def compute_forward(self, batch, stage, model_idx=None):
+        # concatenate predictions 
+        if model_idx is not None:
+            return self.asr_brains[model_idx].compute_forward(batch, stage)
+        predictions = [] 
+        for ab in self.asr_brains:
+            pred = ab.compute_forward(batch, stage)
+            predictions.append(pred) 
+        return PredictionEnsemble(predictions)
+
+    def get_tokens(self,predictions, all=False, model_idx=None): 
+        """
+        Extract tokens from predictions.
+
+        :param predictions: model predictions
+        :param all: whether to extract all tokens or just one
+        :param model_idx: which model to extract tokens from (defaults to self.ref_tokens)
+        """
+        if isinstance(predictions,PredictionEnsemble):
+            assert len(predictions)==self.nmodels
+            if all:
+                return [self.asr_brains[i].get_tokens(pred) for i,pred in enumerate(predictions)]
+            if model_idx is not None:
+                return self.asr_brains[model_idx].get_tokens(predictions[model_idx])
+            return self.asr_brains[self.ref_tokens].get_tokens(predictions[self.ref_tokens])
+        return self.asr_brains[self.ref_tokens].get_tokens(predictions)
+
+    def compute_objectives(self,predictions, batch, stage, average=True, model_idx=None):
+        # concatenate of average objectives
+        if isinstance(predictions,PredictionEnsemble) or model_idx is None: # many predictions
+            assert len(predictions)==self.nmodels
+            losses = []
+            for i in range(self.nmodels):
+                ab = self.asr_brains[i] if model_idx is None else self.asr_brains[model_idx] # one pred per model or n pred per model
+                pred = predictions[i] if isinstance(predictions,PredictionEnsemble) else predictions
+                loss = ab.compute_objectives(pred, batch, stage)
+                losses.append(loss)
+            losses = torch.stack(losses,dim=0)
+            if average:
+                return torch.mean(loss,dim=0)
+            return losses
+        return self.asr_brains[model_idx].compute_objectives(predictions, batch, stage)
+
+    def __setattr__(self,name,value): # useful to set tokenizer
+        if name != "asr_brains" and name != "ref_tokens":
+            for brain in self.asr_brains:
+                brain.__setattr__(name,value)
+        super(AdvASRBrain,self).__setattr__(name,value)
+
+    
+class AdvASRBrain(ASRBrain):
+    """
+    Intermediate abstract class that specifies some methods for ASR models that can be evaluated on attacks or trained adversarially.
+    See sb.Brain for more details.
+
+    Arguments
+    ---------
+    modules : dict of str:torch.nn.Module pairs
+        These modules are passed to the optimizer by default if they have
+        trainable parameters, and will have ``train()``/``eval()`` called on them.
+    opt_class : torch.optim class
+        A torch optimizer constructor that has takes only the list of
+        parameters (e.g. a lambda or partial function definition). By default,
+        this will be passed all modules in ``modules`` at the
+        beginning of the ``fit()`` method. This behavior can be changed
+        by overriding the ``configure_optimizers()`` method.
+    hparams : dict
+        Each key:value pair should consist of a string key and a hyperparameter
+        that is used within the overridden methods. These will
+        be accessible via an ``hparams`` attribute, using "dot" notation:
+        e.g., self.hparams.model(x).
+    run_opts : dict
+        A set of options to change the runtime environment, including
+
+        debug (bool)
+            If ``True``, this will only iterate a few batches for all
+            datasets, to ensure code runs without crashing.
+        debug_batches (int)
+            Number of batches to run in debug mode, Default ``2``.
+        debug_epochs (int)
+            Number of epochs to run in debug mode, Default ``2``.
+            If a non-positive number is passed, all epochs are run.
+        jit_module_keys (list of str)
+            List of keys in ``modules`` that should be jit compiled.
+        distributed_backend (str)
+            One of ``nccl``, ``gloo``, ``mpi``.
+        device (str)
+            The location for performing computations.
+        auto_mix_prec (bool)
+            If ``True``, automatic mixed-precision is used.
+            Activate it only with cuda.
+        max_grad_norm (float)
+            Default implementation of ``fit_batch()`` uses
+            ``clip_grad_norm_`` with this value. Default: ``5``.
+        nonfinite_patience (int)
+            Number of times to ignore non-finite losses before stopping.
+            Default: ``3``.
+        noprogressbar (bool)
+            Whether to turn off progressbar when training. Default: ``False``.
+        ckpt_interval_minutes (float)
+            Amount of time between saving intra-epoch checkpoints,
+            in minutes, default: ``15.0``. If non-positive, these are not saved.
+
+        Typically in a script this comes from ``speechbrain.parse_args``, which
+        has different defaults than Brain. If an option is not defined here
+        (keep in mind that parse_args will inject some options by default),
+        then the option is also searched for in hparams (by key).
+    checkpointer : speechbrain.Checkpointer
+        By default, this will be used to load checkpoints, and will have the
+        optimizer added to continue training if interrupted.
+    attacker : Optional[robust_speech.adversarial.attacker.Attacker]
+        If not None, this will run attacks on the nested source brain model 
+        (which may share its modules with this brain model)
+"""
+    def __init__(  # noqa: C901
+        self,
+        modules=None,
+        opt_class=None,
+        hparams=None,
+        run_opts=None,
+        checkpointer=None,
+        attacker=None
+    ):
+        ASRBrain.__init__(
+            self,
+            modules=modules,
+            opt_class=opt_class,
+            hparams=hparams,
+            run_opts=run_opts,
+            checkpointer=checkpointer
+        )
+
+        self.init_attacker(
+            modules=modules,
+            opt_class=opt_class,
+            hparams=hparams,
+            run_opts=run_opts,
+            attacker=attacker
+        )
+
+    def __setattr__(self,name,value, attacker_brain=True):
+        if hasattr(self,"attacker") and self.attacker is not None and name != "attacker" and attacker_brain:
+            super(AdvASRBrain,self.attacker.asr_brain).__setattr__(name,value)
+        super(AdvASRBrain,self).__setattr__(name,value)
+
+    def init_attacker(
+        self, 
+        modules=None,
+        opt_class=None,
+        hparams=None,
+        run_opts=None,
+        attacker=None
+    ):
+        """Initialize attacker class
+        """
+        if isinstance(attacker,Attack): # attacker object already initiated
+            self.attacker=attacker
+        elif attacker is not None: # attacker class
+            brain_to_attack = type(self)(
+                modules=modules,
+                opt_class=opt_class,
+                hparams=hparams,
+                run_opts=run_opts,
+                checkpointer=None,
+                attacker=None
+            )
+            self.attacker = attacker(brain_to_attack)
+        else:
+            self.attacker = None
+
+    def compute_forward_adversarial(self, batch, stage):
+        """Forward pass applied to an adversarial example.
+
+        The default implementation depends on a few methods being defined
+        with a particular behavior:
+
+        * ``compute_forward()``
+
+        Arguments
+        ---------
+        batch : torch.Tensor or tensors
+            An element from the dataloader, including inputs for processing.
+        stage : Stage
+            The stage of the experiment: Stage.TRAIN, Stage.VALID, Stage.TEST
+
+        Returns
+        -------
+        torch.Tensor or Tensors
+            The outputs after all processing is complete.
+            Directly passed to ``compute_objectives()``.
+        """
+        assert stage != rs.Stage.ATTACK
+        wavs = batch.sig[0]
+        if self.attacker is not None:
+            if stage == sb.Stage.TEST:
+                adv_wavs = self.attacker.perturb_and_log(batch)
+            else:
+                adv_wavs = self.attacker.perturb(batch)
+            batch.sig = adv_wavs, batch.sig[1]
+        res = self.compute_forward(batch,stage)
+        batch.sig = wavs, batch.sig[1]
+        del adv_wavs
+        return res
+    
+
+    def fit_batch(self, batch):
+        """Fit one batch, override to do multiple updates.
+
+        The default implementation depends on a few methods being defined
+        with a particular behavior:
+
+        * ``compute_forward()``
+        * ``compute_objectives()``
+
+        Also depends on having optimizers passed at initialization.
+
+        Arguments
+        ---------
+        batch : list of torch.Tensors
+            Batch of data to use for training. Default implementation assumes
+            this batch has two elements: inputs and targets.
+
+        Returns
+        -------
+        detached loss
+        """
+        # Managing automatic mixed precision
+        if self.auto_mix_prec:
+            self.optimizer.zero_grad()
+            with torch.cuda.amp.autocast():
+                outputs = self.compute_forward(batch, sb.Stage.TRAIN)
+                loss = self.compute_objectives(outputs, batch, sb.Stage.TRAIN)
+            self.scaler.scale(loss).backward()
+            self.scaler.unscale_(self.optimizer)
+            if self.check_gradients(loss):
+                self.scaler.step(self.optimizer)
+            self.scaler.update()
+        else:
+            outputs = self.compute_forward(batch, sb.Stage.TRAIN)
+            loss = self.compute_objectives(outputs, batch, sb.Stage.TRAIN, adv=False)
+
+            # normalize the loss by gradient_accumulation step
+            (loss / self.hparams.gradient_accumulation).backward()
+            if self.step % self.hparams.gradient_accumulation == 0:
+                # gradient clipping & early stop if loss is not fini
+                self.check_gradients(loss)
+                self.optimizer.step()
+                self.optimizer.zero_grad()
+
+            if self.check_gradients(loss):
+                self.optimizer.step()
+            self.optimizer.zero_grad()
+
+        return loss.detach().cpu()
+
+
+    def fit_batch_adversarial(self, batch):
+        """Fit one batch with an adversarial objective, override to do multiple updates.
+
+        The default implementation depends on a few methods being defined
+        with a particular behavior:
+
+        * ``compute_forward()``
+        * ``compute_objectives()``
+
+        Also depends on having optimizers passed at initialization.
+
+        This method is currently under testing.
+
+        Arguments
+        ---------
+        batch : list of torch.Tensors
+            Batch of data to use for training. Default implementation assumes
+            this batch has two elements: inputs and targets.
+
+        Returns
+        -------
+        detached loss
+        """
+        warnings.warn("Adversarial training is currently under development. Use this function at your own discretion.",RuntimeWarning)
+        # Managing automatic mixed precision
+        if self.auto_mix_prec:
+            self.optimizer.zero_grad()
+            with torch.cuda.amp.autocast():
+                outputs = self.compute_forward_adversarial(batch, sb.Stage.TRAIN)
+                loss = self.compute_objectives(outputs, batch, sb.Stage.TRAIN)
+            self.scaler.scale(loss).backward()
+            self.scaler.unscale_(self.optimizer)
+            if self.check_gradients(loss):
+                self.scaler.step(self.optimizer)
+            self.scaler.update()
+        else:
+            outputs = self.compute_forward_adversarial(batch, sb.Stage.TRAIN)
+            loss = self.compute_objectives(outputs, batch, sb.Stage.TRAIN, adv=True)
+
+            # normalize the loss by gradient_accumulation step
+            (loss / self.hparams.gradient_accumulation).backward()
+            if self.step % self.hparams.gradient_accumulation == 0:
+                # gradient clipping & early stop if loss is not fini
+                self.check_gradients(loss)
+                self.optimizer.step()
+                self.optimizer.zero_grad()
+
+            if self.check_gradients(loss):
+                self.optimizer.step()
+            self.optimizer.zero_grad()
+
+        return loss.detach().cpu()
+
+    def evaluate_batch_adversarial(self, batch, stage):
+        """Evaluate one batch on adversarial examples.
+
+        The default implementation depends on two methods being defined
+        with a particular behavior:
+
+        * ``compute_forward()``
+        * ``compute_objectives()``
+
+        Arguments
+        ---------
+        batch : list of torch.Tensors
+            Batch of data to use for evaluation. Default implementation assumes
+            this batch has two elements: inputs and targets.
+        stage : Stage
+            The stage of the experiment: Stage.VALID, Stage.TEST
+
+        Returns
+        -------
+        detached loss
+        """
+
+        predictions = self.compute_forward_adversarial(batch, stage=stage)
+        with torch.no_grad():
+            loss = self.compute_objectives(predictions, batch, stage=stage, adv=True)
+        return loss.detach()
+
+    def fit(
+        self,
+        epoch_counter,
+        train_set,
+        valid_set=None,
+        progressbar=None,
+        train_loader_kwargs={},
+        valid_loader_kwargs={},
+    ):
+        """Iterate epochs and datasets to improve objective.
+
+        Relies on the existence of multiple functions that can (or should) be
+        overridden. The following methods are used and expected to have a
+        certain behavior:
+
+        * ``fit_batch()``
+        * ``evaluate_batch()``
+        * ``fit_batch_adversarial()``
+        * ``evaluate_batch_adversarial()``
+        * ``update_average()``
+
+        If the initialization was done with distributed_count > 0 and the
+        distributed_backend is ddp, this will generally handle multiprocess
+        logic, like splitting the training data into subsets for each device and
+        only saving a checkpoint on the main process.
+
+        Arguments
+        ---------
+        epoch_counter : iterable
+            Each call should return an integer indicating the epoch count.
+        train_set : Dataset, DataLoader
+            A set of data to use for training. If a Dataset is given, a
+            DataLoader is automatically created. If a DataLoader is given, it is
+            used directly.
+        valid_set : Dataset, DataLoader
+            A set of data to use for validation. If a Dataset is given, a
+            DataLoader is automatically created. If a DataLoader is given, it is
+            used directly.
+        train_loader_kwargs : dict
+            Kwargs passed to `make_dataloader()` for making the train_loader
+            (if train_set is a Dataset, not DataLoader).
+            E.G. batch_size, num_workers.
+            DataLoader kwargs are all valid.
+        valid_loader_kwargs : dict
+            Kwargs passed to `make_dataloader()` for making the valid_loader
+            (if valid_set is a Dataset, not DataLoader).
+            E.g., batch_size, num_workers.
+            DataLoader kwargs are all valid.
+        progressbar : bool
+            Whether to display the progress of each epoch in a progressbar.
+        """
+
+        if not (
+            isinstance(train_set, DataLoader)
+            or isinstance(train_set, LoopedLoader)
+        ):
+            train_set = self.make_dataloader(
+                train_set, stage=sb.Stage.TRAIN, **train_loader_kwargs
+            )
+        if valid_set is not None and not (
+            isinstance(valid_set, DataLoader)
+            or isinstance(valid_set, LoopedLoader)
+        ):
+            valid_set = self.make_dataloader(
+                valid_set,
+                stage=sb.Stage.VALID,
+                ckpt_prefix=None,
+                **valid_loader_kwargs,
+            )
+
+        self.on_fit_start()
+
+        if progressbar is None:
+            progressbar = not self.noprogressbar
+
+        # Iterate epochs
+        for epoch in epoch_counter:
+            # Training stage
+            self.on_stage_start(sb.Stage.TRAIN, epoch)
+            self.modules.train()
+
+            # Reset nonfinite count to 0 each epoch
+            self.nonfinite_count = 0
+
+            if self.train_sampler is not None and hasattr(
+                self.train_sampler, "set_epoch"
+            ):
+                self.train_sampler.set_epoch(epoch)
+
+            # Time since last intra-epoch checkpoint
+            last_ckpt_time = time.time()
+
+            # Only show progressbar if requested and main_process
+            enable = progressbar and sb.utils.distributed.if_main_process()
+            with tqdm(
+                train_set,
+                initial=self.step,
+                dynamic_ncols=True,
+                disable=not enable,
+            ) as t:
+                for batch in t:
+                    self.step += 1
+                    if self.attacker is not None:
+                        loss = self.fit_batch_adversarial(batch)
+                    else:
+                        loss = self.fit_batch(batch)
+                    self.avg_train_loss = self.update_average(
+                        loss, self.avg_train_loss
+                    )
+                    if self.attacker is not None:
+                        t.set_postfix(adv_train_loss=self.avg_train_loss)
+                    else:
+                        t.set_postfix(train_loss=self.avg_train_loss)
+
+                    # Debug mode only runs a few batches
+                    if self.debug and self.step == self.debug_batches:
+                        break
+
+                    if (
+                        self.checkpointer is not None
+                        and self.ckpt_interval_minutes > 0
+                        and time.time() - last_ckpt_time
+                        >= self.ckpt_interval_minutes * 60.0
+                    ):
+                        # This should not use run_on_main, because that
+                        # includes a DDP barrier. That eventually leads to a
+                        # crash when the processes'
+                        # time.time() - last_ckpt_time differ and some
+                        # processes enter this block while others don't,
+                        # missing the barrier.
+                        if sb.utils.distributed.if_main_process():
+                            self._save_intra_epoch_ckpt()
+                        last_ckpt_time = time.time()
+
+            # Run train "on_stage_end" on all processes
+            self.on_stage_end(sb.Stage.TRAIN, self.avg_train_loss, epoch)
+            self.avg_train_loss = 0.0
+            self.step = 0
+
+            # Validation stage
+            if valid_set is not None:
+                self.on_stage_start(sb.Stage.VALID, epoch)
+                self.modules.eval()
+                avg_valid_loss = 0.0
+                avg_valid_adv_loss = None
+                if self.attacker is not None:
+                    avg_valid_adv_loss = 0.0
+                for batch in tqdm(
+                    valid_set, dynamic_ncols=True, disable=not enable
+                ):
+                    self.step += 1
+                    loss = self.evaluate_batch(batch, stage=sb.Stage.VALID)
+                    avg_valid_loss = self.update_average(
+                        loss, avg_valid_loss
+                    )
+                    if self.attacker is not None:
+                        adv_loss = self.evaluate_batch_adversarial(batch, stage=sb.Stage.VALID)
+                        avg_valid_adv_loss = self.update_average(
+                            adv_loss, avg_valid_adv_loss
+                        )
+
+                    # Debug mode only runs a few batches
+                    if self.debug and self.step == self.debug_batches:
+                        break
+
+                # Only run validation "on_stage_end" on main process
+                self.step = 0
+                run_on_main(
+                    self.on_stage_end,
+                    args=[sb.Stage.VALID, avg_valid_loss, epoch],
+                    kwargs={"stage_adv_loss":avg_valid_adv_loss}
+                )
+
+            # Debug mode only runs a few epochs
+            if (
+                self.debug
+                and epoch == self.debug_epochs
+            ):
+                break
+
+    def evaluate(
+        self,
+        test_set,
+        max_key=None,
+        min_key=None,
+        progressbar=None,
+        test_loader_kwargs={},
+        save_audio_path = None,
+        sample_rate = 16000
+    ):
+        """Iterate test_set and evaluate brain performance. By default, loads
+        the best-performing checkpoint (as recorded using the checkpointer).
+
+        Arguments
+        ---------
+        test_set : Dataset, DataLoader
+            If a DataLoader is given, it is iterated directly. Otherwise passed
+            to ``self.make_dataloader()``.
+        max_key : str
+            Key to use for finding best checkpoint, passed to
+            ``on_evaluate_start()``.
+        min_key : str
+            Key to use for finding best checkpoint, passed to
+            ``on_evaluate_start()``.
+        progressbar : bool
+            Whether to display the progress in a progressbar.
+        test_loader_kwargs : dict
+            Kwargs passed to ``make_dataloader()`` if ``test_set`` is not a
+            DataLoader. NOTE: ``loader_kwargs["ckpt_prefix"]`` gets
+            automatically overwritten to ``None`` (so that the test DataLoader
+            is not added to the checkpointer).
+
+        Returns
+        -------
+        average test loss
+        """
+        if progressbar is None:
+            progressbar = not self.noprogressbar
+
+        if not (
+            isinstance(test_set, DataLoader)
+            or isinstance(test_set, LoopedLoader)
+        ):
+            test_loader_kwargs["ckpt_prefix"] = None
+            test_set = self.make_dataloader(
+                test_set, sb.Stage.TEST, **test_loader_kwargs
+            )
+        self.on_evaluate_start(max_key=max_key, min_key=min_key)
+        self.on_stage_start(sb.Stage.TEST, epoch=None)
+        self.modules.eval()
+        avg_test_loss = 0.0
+        avg_test_adv_loss = None
+        if self.attacker is not None:
+            avg_test_adv_loss = 0.0
+            self.attacker.on_evaluation_start(save_audio_path=save_audio_path)
+
+        for batch in tqdm(
+            test_set, dynamic_ncols=True, disable=not progressbar
+        ):
+            self.step += 1
+            loss = self.evaluate_batch(batch, stage=sb.Stage.TEST)
+            avg_test_loss = self.update_average(loss, avg_test_loss)
+
+            if self.attacker is not None:
+                adv_loss = self.evaluate_batch_adversarial(batch, stage=sb.Stage.TEST)
+                avg_test_adv_loss = self.update_average(adv_loss, avg_test_adv_loss)
+
+            # Debug mode only runs a few batches
+            if self.debug and self.step == self.debug_batches:
+                break
+
+            # Only run evaluation "on_stage_end" on main process
+        run_on_main(
+            self.on_stage_end, args=[sb.Stage.TEST, avg_test_loss, None],
+                kwargs={"stage_adv_loss":avg_test_adv_loss}
+        )
+        self.step = 0
+        self.on_evaluate_end()
+        return avg_test_loss
+
+    
+    def on_stage_start(self, stage, epoch):
+        """Gets called when a stage starts.
+
+        Useful for defining class variables used during the stage.
+
+        Arguments
+        ---------
+        stage : Stage
+            The stage of the experiment: Stage.TRAIN, Stage.VALID, Stage.TEST
+        epoch : int
+            The current epoch count.
+        """
+        if stage != sb.Stage.TRAIN:
+            self.cer_metric = self.hparams.cer_computer()
+            self.wer_metric = self.hparams.error_rate_computer()
+            self.adv_cer_metric = self.hparams.cer_computer()
+            self.adv_wer_metric = self.hparams.error_rate_computer()
+
+    def on_stage_end(self, stage, stage_loss, epoch, stage_adv_loss=None):
+        """Gets called at the end of a stage.
+
+        Useful for computing stage statistics, saving checkpoints, etc.
+
+        Arguments
+        ---------
+        stage : Stage
+            The stage of the experiment: Stage.TRAIN, Stage.VALID, Stage.TEST
+        stage_loss : float
+            The average loss over the completed stage.
+        epoch : int
+            The current epoch count.
+        stage_adv_loss : Optional[float]
+            The average adversarial loss over the completed stage, if available.
+        """
+        # Compute/store important stats
+        stage_stats = {"loss": stage_loss}
+        if stage_adv_loss is not None:
+            stage_stats["adv_loss"] = stage_adv_loss
+        if stage == sb.Stage.TRAIN:
+            self.train_stats = stage_stats
+        else:
+            stage_stats["CER"] = self.cer_metric.summarize("error_rate")
+            stage_stats["WER"] = self.wer_metric.summarize("error_rate")
+            if stage_adv_loss is not None:
+                stage_stats["adv CER"] = self.adv_cer_metric.summarize("error_rate")
+                stage_stats["adv WER"] = self.adv_wer_metric.summarize("error_rate")
+
+        # Perform end-of-iteration things, like annealing, logging, etc.
+        if stage == sb.Stage.VALID:
+            old_lr, new_lr = self.hparams.lr_annealing(stage_stats["WER"])
+            sb.nnet.schedulers.update_learning_rate(self.optimizer, new_lr)
+            self.hparams.train_logger.log_stats(
+                stats_meta={"epoch": epoch, "lr": old_lr},
+                train_stats=self.train_stats,
+                valid_stats=stage_stats,
+            )
+            self.checkpointer.save_and_keep_only(
+                meta={"WER": stage_stats["WER"]}, min_keys=["WER"],
+            )
+        elif stage == sb.Stage.TEST:
+            self.hparams.train_logger.log_stats(
+                stats_meta={"Epoch loaded": self.hparams.epoch_counter.current},
+                test_stats=stage_stats,
+            )
+            with open(self.hparams.wer_file, "w") as w:
+                self.wer_metric.write_stats(w)
+
+    def on_evaluate_start(self, max_key=None, min_key=None):
+        super().on_evaluate_start(max_key=max_key,min_key=min_key)
+        if self.attacker is not None:
+            self.attacker.on_evaluation_start()
+    def on_evaluate_end(self):
+        if self.attacker is not None:
             self.attacker.on_evaluation_end(self.hparams.train_logger)